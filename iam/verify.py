--- conflicted
+++ resolved
@@ -502,14 +502,9 @@
     Args:
         member: Member object to make request to.
     """
-<<<<<<< HEAD
     await member.send(
         "Please enter the code sent to your email. If you are a "
-        "UNSW student, this is your zID@student.unsw.edu.au email. Please "
-=======
-    await member.send("Please enter the code sent to your email. If you are a "
         "UNSW student, this is your zID@unsw.edu.au email. Please "
->>>>>>> 667818a7
         "check your spam folder if you don't see it.\n"
         f"You can request another email by typing `{PREFIX}resend`."
     )
@@ -807,16 +802,9 @@
         }
     )
     if is_valid_zid(arg):
-<<<<<<< HEAD
         member_data.update(
-            {MemberKey.ZID: arg, MemberKey.EMAIL: f"{arg}@student.unsw.edu.au"}
-        )
-=======
-        member_data.update({
-            MemberKey.ZID: arg, 
-            MemberKey.EMAIL: f"{arg}@unsw.edu.au"
-        })
->>>>>>> 667818a7
+            {MemberKey.ZID: arg, MemberKey.EMAIL: f"{arg}@unsw.edu.au"}
+        )
     elif is_valid_email(arg):
         member_data.update({MemberKey.EMAIL: arg})
     else:
